<?php
/**
 * @see       https://github.com/zendframework/ZendXml for the canonical source repository
 * @copyright Copyright (c) 2018 Zend Technologies USA Inc. (https://www.zend.com)
 * @license   https://github.com/zendframework/ZendXml/blob/master/LICENSE.md New BSD License
 */

namespace ZendXml;

use DOMDocument;
use SimpleXMLElement;

class Security
{
    const ENTITY_DETECT = 'Detected use of ENTITY in XML, disabled to prevent XXE/XEE attacks';

    /**
     * Heuristic scan to detect entity in XML
     *
     * @param  string $xml
     * @throws Exception\RuntimeException If entity expansion or external entity declaration was discovered.
     */
    protected static function heuristicScan($xml)
    {
        foreach (self::getEntityComparison($xml) as $compare) {
            if (strpos($xml, $compare) !== false) {
                throw new Exception\RuntimeException(self::ENTITY_DETECT);
            }
        }
    }

    /**
     * Scan XML string for potential XXE and XEE attacks
     *
     * @param   string $xml
     * @param   DomDocument $dom
     * @throws  Exception\RuntimeException
     * @return  SimpleXMLElement|DomDocument|boolean
     */
    public static function scan($xml, DOMDocument $dom = null)
    {
        // If running with PHP-FPM we perform an heuristic scan
        // We cannot use libxml_disable_entity_loader because of this bug
        // @see https://bugs.php.net/bug.php?id=64938
        if (self::isPhpFpm()) {
            self::heuristicScan($xml);
        }

        if (null === $dom) {
            $simpleXml = true;
            $dom = new DOMDocument();
        }

        if (! self::isPhpFpm()) {
            $loadEntities = libxml_disable_entity_loader(true);
            $useInternalXmlErrors = libxml_use_internal_errors(true);
        }

        // Load XML with network access disabled (LIBXML_NONET)
        // error disabled with @ for PHP-FPM scenario
        set_error_handler(function ($errno, $errstr) {
            if (substr_count($errstr, 'DOMDocument::loadXML()') > 0) {
                return true;
            }
            return false;
        }, E_WARNING);
        $result = $dom->loadXml($xml, LIBXML_NONET);
        restore_error_handler();

        if (! $result) {
            // Entity load to previous setting
            if (! self::isPhpFpm()) {
                libxml_disable_entity_loader($loadEntities);
                libxml_use_internal_errors($useInternalXmlErrors);
            }
            return false;
        }

        // Scan for potential XEE attacks using ENTITY, if not PHP-FPM
        if (! self::isPhpFpm()) {
            foreach ($dom->childNodes as $child) {
                if ($child->nodeType === XML_DOCUMENT_TYPE_NODE) {
                    if ($child->entities->length > 0) {
                        throw new Exception\RuntimeException(self::ENTITY_DETECT);
                    }
                }
            }
        }

        // Entity load to previous setting
        if (! self::isPhpFpm()) {
            libxml_disable_entity_loader($loadEntities);
            libxml_use_internal_errors($useInternalXmlErrors);
        }

        if (isset($simpleXml)) {
            $result = simplexml_import_dom($dom);
            if (! $result instanceof SimpleXMLElement) {
                return false;
            }
            return $result;
        }
        return $dom;
    }

    /**
     * Scan XML file for potential XXE/XEE attacks
     *
     * @param  string $file
     * @param  DOMDocument $dom
     * @throws Exception\InvalidArgumentException
     * @return SimpleXMLElement|DomDocument
     */
    public static function scanFile($file, DOMDocument $dom = null)
    {
        if (! file_exists($file)) {
            throw new Exception\InvalidArgumentException(
                "The file $file specified doesn't exist"
            );
        }
        return self::scan(file_get_contents($file), $dom);
    }

    /**
     * Return true if PHP is running with PHP-FPM
     *
     * This method is mainly used to determine whether or not heuristic checks
     * (vs libxml checks) should be made, due to threading issues in libxml;
     * under php-fpm, threading becomes a concern.
     *
     * However, PHP versions 5.6.6+ contain a patch to the
     * libxml support in PHP that makes the libxml checks viable; in such
     * versions, this method will return false to enforce those checks, which
     * are more strict and accurate than the heuristic checks.
     *
     * @return boolean
     */
    public static function isPhpFpm()
    {
        $isVulnerableVersion = (
<<<<<<< HEAD
            version_compare(PHP_VERSION, '5.5.22', 'lt')
            || (
                version_compare(PHP_VERSION, '5.6', 'ge')
=======
            (
                version_compare(PHP_VERSION, '5.6', 'gte')
>>>>>>> 13d71af3
                && version_compare(PHP_VERSION, '5.6.6', 'lt')
            )
        );

        if (substr(php_sapi_name(), 0, 3) === 'fpm' && $isVulnerableVersion) {
            return true;
        }
        return false;
    }

    /**
     * Determine and return the string(s) to use for the <!ENTITY comparison.
     *
     * @param string $xml
     * @return string[]
     */
    protected static function getEntityComparison($xml)
    {
        $encodingMap = self::getAsciiEncodingMap();
        return array_map(function ($encoding) use ($encodingMap) {
            $generator   = isset($encodingMap[$encoding]) ? $encodingMap[$encoding] : $encodingMap['UTF-8'];
            return $generator('<!ENTITY');
        }, self::detectXmlEncoding($xml, self::detectStringEncoding($xml)));
    }

    /**
     * Determine the string encoding.
     *
     * Determines string encoding from either a detected BOM or a
     * heuristic.
     *
     * @param string $xml
     * @return string File encoding
     */
    protected static function detectStringEncoding($xml)
    {
        return self::detectBom($xml) ?: self::detectXmlStringEncoding($xml);
    }

    /**
     * Attempt to match a known BOM.
     *
     * Iterates through the return of getBomMap(), comparing the initial bytes
     * of the provided string to the BOM of each; if a match is determined,
     * it returns the encoding.
     *
     * @param string $string
     * @return false|string Returns encoding on success.
     */
    protected static function detectBom($string)
    {
        foreach (self::getBomMap() as $criteria) {
            if (0 === strncmp($string, $criteria['bom'], $criteria['length'])) {
                return $criteria['encoding'];
            }
        }
        return false;
    }

    /**
     * Attempt to detect the string encoding of an XML string.
     *
     * @param string $xml
     * @return string Encoding
     */
    protected static function detectXmlStringEncoding($xml)
    {
        foreach (self::getAsciiEncodingMap() as $encoding => $generator) {
            $prefix = $generator('<' . '?xml');
            if (0 === strncmp($xml, $prefix, strlen($prefix))) {
                return $encoding;
            }
        }

        // Fallback
        return 'UTF-8';
    }

    /**
     * Attempt to detect the specified XML encoding.
     *
     * Using the file's encoding, determines if an "encoding" attribute is
     * present and well-formed in the XML declaration; if so, it returns a
     * list with both the ASCII representation of that declaration and the
     * original file encoding.
     *
     * If not, a list containing only the provided file encoding is returned.
     *
     * @param string $xml
     * @param string $fileEncoding
     * @return string[] Potential XML encodings
     */
    protected static function detectXmlEncoding($xml, $fileEncoding)
    {
        $encodingMap = self::getAsciiEncodingMap();
        $generator   = $encodingMap[$fileEncoding];
        $encAttr     = $generator('encoding="');
        $quote       = $generator('"');
        $close       = $generator('>');

        $closePos    = strpos($xml, $close);
        if (false === $closePos) {
            return [$fileEncoding];
        }

        $encPos = strpos($xml, $encAttr);
        if (false === $encPos
            || $encPos > $closePos
        ) {
            return [$fileEncoding];
        }

        $encPos   += strlen($encAttr);
        $quotePos = strpos($xml, $quote, $encPos);
        if (false === $quotePos) {
            return [$fileEncoding];
        }

        $encoding = self::substr($xml, $encPos, $quotePos);
        return [
            // Following line works because we're only supporting 8-bit safe encodings at this time.
            str_replace('\0', '', $encoding), // detected encoding
            $fileEncoding,                    // file encoding
        ];
    }

    /**
     * Return a list of BOM maps.
     *
     * Returns a list of common encoding -> BOM maps, along with the character
     * length to compare against.
     *
     * @link https://en.wikipedia.org/wiki/Byte_order_mark
     * @return array
     */
    protected static function getBomMap()
    {
        return [
            [
                'encoding' => 'UTF-32BE',
                'bom'      => pack('CCCC', 0x00, 0x00, 0xfe, 0xff),
                'length'   => 4,
            ],
            [
                'encoding' => 'UTF-32LE',
                'bom'      => pack('CCCC', 0xff, 0xfe, 0x00, 0x00),
                'length'   => 4,
            ],
            [
                'encoding' => 'GB-18030',
                'bom'      => pack('CCCC', 0x84, 0x31, 0x95, 0x33),
                'length'   => 4,
            ],
            [
                'encoding' => 'UTF-16BE',
                'bom'      => pack('CC', 0xfe, 0xff),
                'length'   => 2,
            ],
            [
                'encoding' => 'UTF-16LE',
                'bom'      => pack('CC', 0xff, 0xfe),
                'length'   => 2,
            ],
            [
                'encoding' => 'UTF-8',
                'bom'      => pack('CCC', 0xef, 0xbb, 0xbf),
                'length'   => 3,
            ],
        ];
    }

    /**
     * Return a map of encoding => generator pairs.
     *
     * Returns a map of encoding => generator pairs, where the generator is a
     * callable that accepts a string and returns the appropriate byte order
     * sequence of that string for the encoding.
     *
     * @return array
     */
    protected static function getAsciiEncodingMap()
    {
        return [
            'UTF-32BE'   => function ($ascii) {
                return preg_replace('/(.)/', "\0\0\0\\1", $ascii);
            },
            'UTF-32LE'   => function ($ascii) {
                return preg_replace('/(.)/', "\\1\0\0\0", $ascii);
            },
            'UTF-32odd1' => function ($ascii) {
                return preg_replace('/(.)/', "\0\\1\0\0", $ascii);
            },
            'UTF-32odd2' => function ($ascii) {
                return preg_replace('/(.)/', "\0\0\\1\0", $ascii);
            },
            'UTF-16BE'   => function ($ascii) {
                return preg_replace('/(.)/', "\0\\1", $ascii);
            },
            'UTF-16LE'   => function ($ascii) {
                return preg_replace('/(.)/', "\\1\0", $ascii);
            },
            'UTF-8'      => function ($ascii) {
                return $ascii;
            },
            'GB-18030'   => function ($ascii) {
                return $ascii;
            },
        ];
    }

    /**
     * Binary-safe substr.
     *
     * substr() is not binary-safe; this method loops by character to ensure
     * multi-byte characters are aggregated correctly.
     *
     * @param string $string
     * @param int $start
     * @param int $end
     * @return string
     */
    protected static function substr($string, $start, $end)
    {
        $substr = '';
        for ($i = $start; $i < $end; $i += 1) {
            $substr .= $string[$i];
        }
        return $substr;
    }
}<|MERGE_RESOLUTION|>--- conflicted
+++ resolved
@@ -137,18 +137,8 @@
      */
     public static function isPhpFpm()
     {
-        $isVulnerableVersion = (
-<<<<<<< HEAD
-            version_compare(PHP_VERSION, '5.5.22', 'lt')
-            || (
-                version_compare(PHP_VERSION, '5.6', 'ge')
-=======
-            (
-                version_compare(PHP_VERSION, '5.6', 'gte')
->>>>>>> 13d71af3
-                && version_compare(PHP_VERSION, '5.6.6', 'lt')
-            )
-        );
+        $isVulnerableVersion = version_compare(PHP_VERSION, '5.6', 'ge')
+            && version_compare(PHP_VERSION, '5.6.6', 'lt');
 
         if (substr(php_sapi_name(), 0, 3) === 'fpm' && $isVulnerableVersion) {
             return true;
